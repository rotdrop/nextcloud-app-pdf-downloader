<script>
/**
 * @copyright Copyright (c) 2022 Claus-Justus Heine <himself@claus-justus-heine.de>
 * @author Claus-Justus Heine <himself@claus-justus-heine.de>
 * @license AGPL-3.0-or-later
 *
 * This program is free software: you can redistribute it and/or modify
 * it under the terms of the GNU Affero General Public License as
 * published by the Free Software Foundation, either version 3 of the
 * License, or (at your option) any later version.
 *
 * This program is distributed in the hope that it will be useful,
 * but WITHOUT ANY WARRANTY; without even the implied warranty of
 * MERCHANTABILITY or FITNESS FOR A PARTICULAR PURPOSE.  See the
 * GNU Affero General Public License for more details.
 *
 * You should have received a copy of the GNU Affero General Public License
 * along with this program. If not, see <http://www.gnu.org/licenses/>.
 */
</script>
<template>
  <SettingsSection :class="appName" :title="t(appName, 'Recursive PDF Downloader, Personal Settings')">
    <AppSettingsSection :title="t(appName, 'Decorations and Fonts')">
      <div :class="['flex-container', 'flex-center', { pageLabels }]">
        <input id="page-labels"
               v-model="pageLabels"
               type="checkbox"
               :disabled="loading > 0"
               @change="saveSetting('pageLabels')"
        >
        <label for="page-labels">
          {{ t(appName, 'Label output pages with filename and page number') }}
        </label>
      </div>
      <span class="hint">
        {{ t(appName, 'Format of the page label: BASENAME_CURRENT_FILE PAGE/FILE_PAGES') }}
      </span>
      <div v-show="pageLabels" class="horizontal-rule" />
      <!-- avoid v-model here as the update of pageLabelTemplate causes instant font-sample generation -->
      <SettingsInputText v-show="pageLabels"
                         :value="pageLabelTemplate"
                         :label="t(appName, 'Template for the page labels')"
                         @update="(value) => { pageLabelTemplate = value; saveSetting('pageLabelTemplate'); }"
      >
        <template #hint>
          <div class="template-example-container flex-container flex-baseline">
            <span class="template-example-caption">
              {{ t(appName, 'Given Filename Example') }}:
            </span>
            <span class="template-example-file-path">
              {{ exampleFilePath }}
            </span>
          </div>
          <div class="template-example-container flex-container flex-center">
            <span class="template-example-caption">
              {{ t(appName, 'Generated Label') }}:
            </span>
            <span :class="['template-example-rendered', { 'set-minimum-height': !!pageLabelPageWidthFraction }]"
                  :style="{ 'background-color': pageLabelBackgroundColor }"
            >
              <img :src="pageLabelTemplateFontSampleUri"
                   :style="{ filter: pageLabelTemplateFontSampleFilter }"
              >
            </span>
            <span class="template-example-plain-text"
                  :style="{ 'background-color': pageLabelBackgroundColor, 'color': pageLabelTextColor }"
            >
              {{ pageLabelTemplateExample }}
            </span>
          </div>
        </template>
      </SettingsInputText>
      <div v-show="pageLabels" class="horizontal-rule" />
      <div v-show="pageLabels" class="page-label-colors flex-container flex-center">
        <div class="label">
          {{ t(appName, 'Page label colors') }}:
        </div>
        <ColorPicker ref="pageLabelTextColorPicker"
                     v-model="pageLabelTextColor"
                     :label="t(appName, 'Text')"
                     :color-palette="pageLabelTextColorPalette"
                     @update="saveSetting('pageLabelTextColor')"
                     @update:color-palette="(palette) => { pageLabelTextColorPalette = palette; saveSetting('pageLabelTextColorPalette'); }"
        />
        <ColorPicker ref="pageLabelBackgroundColorPicker"
                     v-model="pageLabelBackgroundColor"
                     :label="t(appName, 'Background')"
                     :color-palette="pageLabelBackgroundColorPalette"
                     @update="saveSetting('pageLabelBackgroundColor')"
                     @update:color-palette="(palette) => { pageLabelBackgroundColorPalette = palette; saveSetting('pageLabelBackgroundColorPalette'); }"
        />
      </div>
      <div v-show="pageLabels" class="horizontal-rule" />
      <SettingsInputText v-show="pageLabels"
                         v-model="pageLabelPageWidthFraction"
                         :placeholder="t(appName, 'e.g. 0.4')"
                         type="number"
                         min="0.01"
                         max="1.00"
                         step="0.01"
                         :label="t(appName, 'Page label width fraction')"
<<<<<<< HEAD
                         :hint="t(appName, 'Page label width as decimal fraction of the page width. Leave empty to use a fixed font size.')"
=======
                         :hint="t(appName, 'Page label width as decimal fraction of the page-width. Leave empty to use a fixed font size.')"
>>>>>>> 97103735
                         :disabled="loading > 0 || !pageLabels"
                         @update="saveTextInput(...arguments, 'pageLabelPageWidthFraction')"
      />
      <div v-show="pageLabels" class="horizontal-rule" />
      <FontSelect v-show="pageLabels"
                  ref="pageLabelsFontSelect"
                  v-model="pageLabelsFontObject"
                  :placeholder="t(appName, 'Select a Font')"
                  :fonts-list="fontsList"
                  :label="t(appName, 'Font for generated PDF page annotations')"
                  :hint="t(appName, 'The font to use for the page labels: {pageLabelsFont}', { pageLabelsFont })"
                  :disabled="!pageLabels || loading > 0"
                  :loading="loading > 0"
                  :font-size-chooser="!pageLabelPageWidthFraction"
      />
      <div class="horizontal-rule" />
      <FontSelect v-model="generatedPagesFontObject"
                  :placeholder="t(appName, 'Select a Font')"
                  :fonts-list="fontsList"
                  :label="t(appName, 'Font for generated PDF (error)pages')"
                  :hint="t(appName, 'The font to use for generated pages: {generatedPagesFont}', { generatedPagesFont })"
                  :disabled="loading > 0"
                  :loading="loading > 0"
      />
    </AppSettingsSection>
    <AppSettingsSection :title="t(appName, 'Sorting Options')">
      <div :class="['flex-container', 'flex-center']">
        <span :class="['grouping-option', 'flex-container', 'flex-center']">
          <input id="group-folders-first"
                 v-model="grouping"
                 type="radio"
                 value="folders-first"
                 :disabled="loading > 0"
                 @change="saveSetting('grouping')"
          >
          <label for="group-folders-first">
            {{ t(appName, 'Group Folders First') }}
          </label>
        </span>
        <span :class="['grouping-option', 'flex-container', 'flex-center']">
          <input id="group-files-first"
                 v-model="grouping"
                 type="radio"
                 value="files-first"
                 :disabled="loading > 0"
                 @change="saveSetting('grouping')"
          >
          <label for="group-files-first">
            {{ t(appName, 'Group Files First') }}
          </label>
        </span>
        <span v-if="false" :class="['grouping-option', 'flex-container', 'flex-center']">
          <input id="group-ungrouped"
                 v-model="grouping"
                 type="radio"
                 value="ungrouped"
                 :disabled="loading > 0"
                 @change="saveSetting('grouping')"
          >
          <label for="group-ungrouped">
            {{ t(appName, 'Do Not Group') }}
          </label>
        </span>
      </div>
    </AppSettingsSection>
    <AppSettingsSection :title="t(appName, 'Default Download Options')">
      <SettingsInputText :value="pdfFileNameTemplate"
                         :label="t(appName, 'PDF Filename Template:')"
                         @update="(value) => { pdfFileNameTemplate = value; saveSetting('pdfFileNameTemplate'); }"
      >
        <template #hint>
          <div class="template-example-container flex-container flex-baseline">
            <span class="template-example-caption">
              {{ t(appName, 'Given Folder Example') }}:
            </span>
            <span class="template-example-file-path">
              {{ exampleFilePathParent }}
            </span>
          </div>
          <div class="template-example-container flex-container flex-baseline">
            <span class="template-example-caption">
              {{ t(appName, 'Generated Filename') }}:
            </span>
            <span class="template-example-pdf-filename">
              {{ pdfFileNameTemplateExample }}
            </span>
          </div>
        </template>
      </SettingsInputText>
      <div class="horizontal-rule" />
      <FilePrefixPicker v-model="pdfCloudFolderFileInfo"
                        :hint="t(appName, 'Choose a default PDF file destination folder in the cloud. Leave empty to use the parent directory of the folder which is converted to PDF:')"
                        :placeholder="t(appName, 'basename')"
                        @update="saveTextInput(pdfCloudFolderPath, 'pdfCloudFolderPath')"
      />
      <div class="horizontal-rule" />
      <div :class="['flex-container', 'flex-center']">
        <input id="use-background-jobs-default"
               v-model="useBackgroundJobsDefault"
               type="checkbox"
               :disabled="loading > 0"
               @change="saveSetting('useBackgroundJobsDefault')"
        >
        <label v-tooltip="tooltips.useBackgroundJobsDefault"
               for="use-background-jobs-default"
        >
          {{ t(appName, 'Generate PDFs in the background by default.') }}
        </label>
      </div>
      <div :class="['flex-container', 'flex-center']">
        <input id="authenticated-background-jobs"
               v-model="authenticatedBackgroundJobs"
               type="checkbox"
               :disabled="loading > 0"
               @change="saveSetting('authenticatedBackgroundJobs')"
        >
        <label v-tooltip="tooltips.authenticatedBackgroundJobs"
               for="authenticated-background-jobs"
        >
<<<<<<< HEAD
          {{ t(appName, 'Use authenticated background jobs if necessary.') }}
=======
          {{ t(appName, 'Use  authenticated background jobs if necessary.') }}
>>>>>>> 97103735
        </label>
      </div>
      <div class="horizontal-rule" />
      <SettingsInputText v-model="humanDownloadsPurgeTimeout"
                         :label="t(appName, 'Purge Timeout:')"
                         :hint="t(appName, 'For how long to keep the offline generated PDF files. After this time they will eventually be deleted by a background job.')"
                         @update="saveTextInput(...arguments, 'downloadsPurgeTimeout')"
      />
    </AppSettingsSection>
    <AppSettingsSection :title="t(appName, 'Archive Extraction')">
      <div :class="['flex-container', 'flex-center', { extractArchiveFiles: extractArchiveFiles }]">
        <input id="extract-archive files"
               v-model="extractArchiveFiles"
               type="checkbox"
               :disabled="loading > 0 || !extractArchiveFilesAdmin"
               @change="saveSetting('extractArchiveFiles')"
        >
        <label v-if="extractArchiveFilesAdmin" for="extract-archive files">
          {{ t(appName, 'On-the-fly extraction of archive files.') }}
        </label>
        <label v-else for="extract-archive files">
          {{ t(appName, 'On-the-fly extraction of archive files is disabled by the administrator.') }}
        </label>
      </div>
      <SettingsInputText
        v-show="extractArchiveFiles && extractArchiveFilesAdmin"
        v-model="humanArchiveSizeLimit"
        :label="t(appName, 'Archive Size Limit')"
        :hint="t(appName, 'Disallow archive extraction for archives with decompressed size larger than this limit.')"
        :disabled="loading > 0 || !extractArchiveFiles || !extractArchiveFilesAdmin"
        @update="saveTextInput(...arguments, 'archiveSizeLimit')"
      />
      <span v-if="archiveSizeLimitAdmin > 0" :class="{ hint: true, 'admin-limit-exceeded': archiveSizeLimitAdmin < archiveSizeLimit, 'icon-error': archiveSizeLimitAdmin < archiveSizeLimit }">
        {{ t(appName, 'Administrative size limit: {value}', { value: humanArchiveSizeLimitAdmin }) }}
      </span>
    </AppSettingsSection>
  </SettingsSection>
</template>
<script>
import { appName } from './config.js'
import Vue from 'vue'
import AppSettingsSection from '@nextcloud/vue/dist/Components/AppSettingsSection'
import SettingsSection from '@nextcloud/vue/dist/Components/SettingsSection'
import Actions from '@nextcloud/vue/dist/Components/Actions'
import ActionButton from '@nextcloud/vue/dist/Components/ActionButton'
import SettingsInputText from '@rotdrop/nextcloud-vue-components/lib/components/SettingsInputText'
import EllipsisedFontOption from './components/EllipsisedFontOption'
import ColorPicker from './components/ColorPicker'
import FontSelect from './components/FontSelect'
import FilePrefixPicker from './components/FilePrefixPicker'
import generateUrl from './toolkit/util/generate-url.js'
import { getInitialState } from './toolkit/services/InitialStateService.js'
import { showError, showSuccess, showInfo, TOAST_DEFAULT_TIMEOUT, TOAST_PERMANENT_TIMEOUT } from '@nextcloud/dialogs'
import axios from '@nextcloud/axios'
import { parse as pathParse } from 'path'
import settingsSync from './toolkit/mixins/settings-sync'
import tinycolor from 'tinycolor2'
import { hexToCSSFilter } from 'hex-to-css-filter'

const initialState = getInitialState()

export default {
  name: 'PersonalSettings',
  components: {
    ActionButton,
    Actions,
    AppSettingsSection,
    ColorPicker,
    FilePrefixPicker,
    FontSelect,
    SettingsSection,
    SettingsInputText,
  },
  data() {
    return {
      initialState,
      grouping: 'folders-first',
      sorting: 'ascending',
      fontsList: [],
      fontSamples: [],
      // TRANSLATORS: This should be a pangram (see https://en.wikipedia.org/wiki/Pangram) in the translated language
      fontSampleText: t(appName, 'The quick brown fox jumps over the lazy dog.'),
      loading: 1,
      //
      pageLabels: true,
      pageLabelTemplate: initialState.defaultPageLabelTemplate,
      pageLabelTextColor: '#ff0000',
      pageLabelTextColorPalette: [],
      pageLabelBackgroundColor: '#c8c8c8',
      pageLabelBackgroundColorPalette: [],
      pageLabelPageWidthFraction: 0.4,
      pageLabelsFont: '',
      pageLabelsFontSize: 12,
      pageLabelsFontObject: null,
      pageLabelTemplateExample: null,
      //
      generatedPagesFont: '',
      generatedPagesFontSize: 12,
      generatedPagesFontObject: null,
      old: {
        pageLabelsFont: 'unset',
        pageLabelsFontSize: 'unset',
        pageLabelsFontObject: 'unset',
        generatedPagesFont: 'unset',
        generatedPagesFontSize: 'unset',
        generatedPagesFontObject: 'unset',
      },
      extractArchiveFiles: false,
      archiveSizeLimit: null,
      humanArchiveSizeLimit: '',
      extractArchiveFilesAdmin: false,
      archiveSizeLimitAdmin: null,
      humanArchiveSizeLimitAdmin: '',
      sampleFontSize: 18, // should be pt, but actually is rendered as px it seems
      pdfCloudFolderFileInfo: {
        dirName: '',
        baseName: undefined,
      },
      pdfFileNameTemplate: initialState.defaultPdfFileNameTemplate,
      pdfFileNameTemplateExample: null,
      //
      useBackgroundJobsDefault: false,
      authenticatedBackgroundJobs: false,
      humanDownloadsPurgeTimeout: '1 week',
      downloadsPurgeTimeout: 24 * 3600 * 7,
      //
      exampleFilePath: t(appName, 'invoices/2022/october/invoice.fodt'),
      //
      tooltips: {
        useBackgroundJobsDefault: t(appName, 'If checked default to background PDF generation. This can be overridden by navigating to the PDF panel in the details sidebar for each particular source folder or archive file.'),
        authenticatedBackgroundJobs: t(appName, 'If unsure keep this disabled. Enabling this option leads to an additional directory scan prior to scheduling a background operation. If the scan detects a mount point in the directory which has been mounted with the "authenticated" mount option then your login credentials will be temporarily promoted to the background job. This is primarily used to handle special cases which should only concern the author of this package. Keep the option disabled unless you really know what it means and you really known that you need it.'),
      },
    }
  },
  mixins: [
    settingsSync,
  ],
  computed: {
    pageLabelTemplateFontSampleUri() {
      if (!this.pageLabelsFontObject) {
        return ''
      }
      const text = this.pageLabelTemplateExample
      return this.$refs.pageLabelsFontSelect.getFontSampleUri(this.pageLabelsFontObject, {
        text: text,
        textColor: '#000000',
        fontSize: this.pageLabelPageWidthFraction ? undefined : this.pageLabelsFontSize,
      })
    },
    pageLabelTemplateFontSampleFilter() {
      const targetRgbColor = this.pageLabelTextColor
      const cssFilter = hexToCSSFilter(targetRgbColor)
      console.info('CSSFILTER', cssFilter)
      console.info('RETURN',  cssFilter.filter.trimEnd(';'))
      return cssFilter.filter.replace(/;$/g, '')
    },
    pdfCloudFolderBaseName: {
      get() {
        return this.pdfCloudFolderFileInfo.baseName
      },
      set(value) {
        Vue.set(this.pdfCloudFolderFileInfo, 'baseName', value)
        return value
      }
    },
    pdfCloudFolderDirName: {
      get() {
        return this.pdfCloudFolderFileInfo.dirName
      },
      set(value) {
        Vue.set(this.pdfCloudFolderFileInfo, 'dirName', value)
        return value
      }
    },
    pdfCloudFolderPath: {
      get() {
        const result = this.pdfCloudFolderDirName + (this.pdfCloudFolderBaseName ? '/' + this.pdfCloudFolderBaseName : '')
        return result
      },
      set(value) {
        const pathInfo = pathParse(value || '')
        this.pdfCloudFolderBaseName = pathInfo.base
        this.pdfCloudFolderDirName = pathInfo.dir
        return value
      },
    },
    exampleFilePathParent() {
      const pathInfo = pathParse(this.exampleFilePath || '')
      return pathInfo.dir + '/'
    },
  },
  watch: {
    pageLabels(newValue, oldValue) {
      this.old.pageLabels = oldValue
    },
    pageLabelsFontObject(newValue, oldValue) {
      this.fontObjectWatcher('pageLabels', newValue, oldValue)
    },
    generatedPagesFontObject(newValue, oldValue) {
      this.fontObjectWatcher('generatedPages', newValue, oldValue)
    },
    pageLabelTemplate(newValue, oldValue) {
      this.fetchPageLabelTemplateExample()
    },
    pdfFileNameTemplate(newValue, oldValue) {
      this.fetchPdfFileNameTemplateExample()
    },
    pageLabelTextColor(newValue, oldValue) {
      console.info('TEXT COLOR', newValue, oldValue)
    },
    pageLabelBackgroundColor(newValue, oldValue) {
      console.info('BACKGROUND', newValue, oldValue)
    },
  },
  created() {
    this.getData()
  },
  mounted() {
    if (!this.loading) {
      this.$refs.pageLabelTextColorPicker.saveState()
      this.$refs.pageLabelBackgroundColorPicker.saveState()
    }
  },
  methods: {
    info() {
      console.info(...arguments)
    },
    async getData() {
      // slurp in all personal settings
      ++this.loading
      this.fetchSettings('personal').finally(() => {
        if (this.$refs.pageLabelTextColorPicker) {
          this.$refs.pageLabelTextColorPicker.saveState()
          this.$refs.pageLabelBackgroundColorPicker.saveState()
        }
        --this.loading
      })
      ++this.loading
      axios.get(generateUrl('fonts')).then(
        (response) => {
          this.fontsList = response.data
          console.info('FONTS', this.fontsList)
          let fontIndex = this.fontsList.findIndex((x) => x.family === this.pageLabelsFont)
          this.pageLabelsFontObject = fontIndex >= 0 ? this.fontsList[fontIndex] : null
          if (this.pageLabelsFontObject) {
            Vue.set(this.pageLabelsFontObject, 'fontSize', this.pageLabelsFontSize)
          }
          fontIndex = this.fontsList.findIndex((x) => x.family === this.generatedPagesFont)
          this.generatedPagesFontObject = fontIndex >= 0 ? this.fontsList[fontIndex] : null
          if (this.generatedPagesFontObject) {
            Vue.set(this.generatedPagesFontObject, 'fontSize', this.generatedPagesFontSize)
          }
      }).catch((e) => {
        console.info('RESPONSE', e)
        let message = t(appName, 'reason unknown')
        if (e.response && e.response.data) {
          const responseData = e.response.data;
          if (Array.isArray(responseData.messages)) {
            message = responseData.messages.join(' ')
          }
        }
        showError(t(appName, 'Unable to obtain the list of available fonts: {message}', {
          message,
        }))
      }).finally(() => {
        --this.loading
      })
      ++this.loading
      this.fetchPageLabelTemplateExample().finally(() => {
        --this.loading
      })
      ++this.loading
      this.fetchPdfFileNameTemplateExample().finally(() => {
        --this.loading
      })
      --this.loading
    },
    async saveTextInput(value, settingsKey, force) {
      if (this.loading > 0) {
        // avoid ping-pong by reactivity
        console.info('SKIPPING SETTINGS-SAVE DURING LOAD', settingsKey, value)
        return
      }
      this.saveConfirmedSetting(value, 'personal', settingsKey, force);
    },
    async saveSetting(setting) {
      if (this.loading > 0) {
        // avoid ping-pong by reactivity
        console.info('SKIPPING SETTINGS-SAVE DURING LOAD', setting)
        return
      }
      this.saveSimpleSetting(setting, 'personal')
    },
    fontObjectWatcher(fontType, newValue, oldValue) {
      // track the font-object by family and font-size
      if (newValue && oldValue
          && newValue.family === oldValue.family
          && newValue.fontSize === oldValue.fontSize) {
        return
      }
      const fontKey = fontType + 'Font'
      const sizeKey = fontType + 'FontSize'
      const objectKey = fontType + 'FontObject'
      const skipSave = this.loading || this.old[fontKey] === 'unset' || this.old[sizeKey] === 'unset'
      this.old[fontKey] = oldValue ? oldValue.family : null
      this.old[sizeKey] = oldValue ? oldValue.fontSize : null
      this.old[objectKey] = oldValue
      this[fontKey] = newValue ? newValue.family : null
      this[sizeKey] = newValue ? newValue.fontSize : null
      if (!skipSave) {
        if (this[fontKey] !== this.old[fontKey]) {
          this.saveSetting(fontKey)
        }
        if (this[sizeKey] !== this.old[sizeKey]) {
          this.saveSetting(sizeKey)
        }
      }
    },
    async fetchPageLabelTemplateExample() {
      try {
        const response = await axios.get(generateUrl(
          'sample/page-label/{template}/{path}/{pageNumber}/{totalPages}', {
            template: encodeURIComponent(this.pageLabelTemplate),
            path: encodeURIComponent(this.exampleFilePath),
            dirPageNumber: 13,
            dirTotalPages: 197,
            filePageNumber: 3,
            fileTotalPages: 17,
        }));
        console.info('PAGE LABEL RESPONSE', response)
        this.pageLabelTemplateExample = response.data.pageLabel
      } catch (e) {
        console.info('RESPONSE', e)
        let message = t(appName, 'reason unknown')
        if (e.response && e.response.data) {
          const responseData = e.response.data;
          if (Array.isArray(responseData.messages)) {
            message = responseData.messages.join(' ');
          }
        }
        showError(t(appName, 'Unable to obtain page label template example: {message}', {
          message,
        }))
        // can't help, just return the unsubstituted template
        this.pageLabelTemplateExample = this.pageLabelTemplate
      }
    },
    async fetchPdfFileNameTemplateExample() {
      try {
        const response = await axios.get(generateUrl(
          'sample/pdf-filename/{template}/{path}', {
            template: encodeURIComponent(this.pdfFileNameTemplate),
            path: encodeURIComponent(this.exampleFilePathParent),
        }));
        console.info('PDF FILE RESPONSE', response)
        this.pdfFileNameTemplateExample = response.data.pdfFileName
      } catch (e) {
        console.info('RESPONSE', e)
        let message = t(appName, 'reason unknown')
        if (e.response && e.response.data) {
          const responseData = e.response.data;
          if (Array.isArray(responseData.messages)) {
            message = responseData.messages.join(' ');
          }
        }
<<<<<<< HEAD
        showError(t(appName, 'Unable to obtain the pdf file template example: {message}', {
=======
        showError(t(appName, 'Unable to obtain the PDF file template example: {message}', {
>>>>>>> 97103735
          message,
        }))
        // can't help, just return the unsubstituted template
        this.pdfFileNameTemplateExample = this.pdfFileNameTemplate
      }
    },
  },
}
</script>
<style lang="scss" scoped>
.settings-section {
  :deep(.settings-section__title) {
    padding-left:60px;
    background-image:url('../img/app-dark.svg');
    background-repeat:no-repeat;
    background-origin:border-box;
    background-size:32px;
    background-position:left center;
    height:32px;
  }
  .horizontal-rule {
    opacity: 0.1;
    border-top: black 1px solid;
    margin-top: 2px;
    padding-top: 2px;
  }
  .flex-container {
    display:flex;
    &.flex-center {
      align-items:center;
    }
    &.flex-baseline {
      align-items:baseline;
    }
  }
  .label-container {
    height:34px;
    display:flex;
    align-items:center;
    justify-content:left;
  }
  .grouping-option {
    padding-right: 0.5em;
  }
  .page-label-colors {
    .label {
      padding-right: 0.5em;
    }
  }
  .template-example-container {
    .template-example-rendered {
      display:flex;
      margin-right: 0.5em;
      color: red; // same as PdfCombiner
      background: #C8C8C8; // same as PdfCombiner
      &.set-minimum-height {
        img {
          min-height: var(--default-line-height);
        }
      }
    }
    .template-example-plain-text {
      padding: 0 0.3em;
    }
    .template-example-caption {
      padding-right:0.5em;
    }
    .template-example-file-path {
      font-family:monospace;
    }
    .template-example-pdf-filename {
      font-family:monospace;
    }
  }
  .hint {
    color: var(--color-text-lighter);
    font-size: 80%;
    &.admin-limit-exceeded {
      color:red;
      font-weight:bold;
      font-style:italic;
      &.icon-error {
        padding-left:20px;
        background-position:left;
      }
    }
  }
  label.has-tooltip {
    padding-right: 16px;
    background-image: var(--icon-info-000);
    background-size: 12px;
    background-position: right center;
    background-repeat: no-repeat;
  }
}
</style><|MERGE_RESOLUTION|>--- conflicted
+++ resolved
@@ -99,11 +99,7 @@
                          max="1.00"
                          step="0.01"
                          :label="t(appName, 'Page label width fraction')"
-<<<<<<< HEAD
-                         :hint="t(appName, 'Page label width as decimal fraction of the page width. Leave empty to use a fixed font size.')"
-=======
                          :hint="t(appName, 'Page label width as decimal fraction of the page-width. Leave empty to use a fixed font size.')"
->>>>>>> 97103735
                          :disabled="loading > 0 || !pageLabels"
                          @update="saveTextInput(...arguments, 'pageLabelPageWidthFraction')"
       />
@@ -223,11 +219,7 @@
         <label v-tooltip="tooltips.authenticatedBackgroundJobs"
                for="authenticated-background-jobs"
         >
-<<<<<<< HEAD
           {{ t(appName, 'Use authenticated background jobs if necessary.') }}
-=======
-          {{ t(appName, 'Use  authenticated background jobs if necessary.') }}
->>>>>>> 97103735
         </label>
       </div>
       <div class="horizontal-rule" />
@@ -593,11 +585,7 @@
             message = responseData.messages.join(' ');
           }
         }
-<<<<<<< HEAD
-        showError(t(appName, 'Unable to obtain the pdf file template example: {message}', {
-=======
         showError(t(appName, 'Unable to obtain the PDF file template example: {message}', {
->>>>>>> 97103735
           message,
         }))
         // can't help, just return the unsubstituted template
