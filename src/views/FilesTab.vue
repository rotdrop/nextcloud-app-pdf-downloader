<script>
/**
 * @author Claus-Justus Heine <himself@claus-justus-heine.de>
 * @copyright 2022 Claus-Justus Heine
 * @license AGPL-3.0-or-later
 *
 * This program is free software: you can redistribute it and/or modify
 * it under the terms of the GNU Affero General Public License as
 * published by the Free Software Foundation, either version 3 of the
 * License, or (at your option) any later version.
 *
 * This program is distributed in the hope that it will be useful,
 * but WITHOUT ANY WARRANTY; without even the implied warranty of
 * MERCHANTABILITY or FITNESS FOR A PARTICULAR PURPOSE.  See the
 * GNU Affero General Public License for more details.
 *
 * You should have received a copy of the GNU Affero General Public License
 * along with this program. If not, see <http://www.gnu.org/licenses/>.
 */
</script>
<template>
  <div class="files-tab">
    <ul>
      <li class="files-tab-entry flex flex-center clickable">
        <div class="files-tab-entry__avatar icon-play-white"
             @click="toggleDownloadMenu"
        />
        <div class="files-tab-entry__desc"
             @click="toggleDownloadMenu"
        >
          <h5>
            <span class="main-title">{{ t(appName, 'Generate PDF') }}</span>
          </h5>
        </div>
        <Actions ref="downloadActions">
          <ActionButton icon="icon-download"
                        :disabled="downloading"
                        @click="handleDownload"
          >
            {{ t(appName, 'download locally') }}
          </ActionButton>
          <ActionButton v-model="showCloudDestination"
                        :disabled="showCloudDestination"
                        @click="showCloudDestination = !showCloudDestination"
          >
            <template #icon>
              <CloudUpload :size="16"
                           decorative
                           title=""
              />
            </template>
            {{ t(appName, 'save to cloud') }}
          </ActionButton>
        </Actions>
      </li>
      <li v-show="showCloudDestination" class="directory-chooser files-tab-entry">
        <FilePrefixPicker v-model="cloudDestinationFileInfo"
                          :hint="t(appName, 'Choose a destination in the cloud:')"
                          :placeholder="t(appName, 'basename')"
                          :readonly="downloadOptions.useTemplate ? 'basename' : false"
                          @update="handleSaveToCloud"
        />
      </li>
      <li class="files-tab-entry flex flex-center clickable">
        <div class="files-tab-entry__avatar icon-settings-white"
             @click="toggleOptionsMenu"
        />
        <div class="files-tab-entry__desc"
             @click="toggleOptionsMenu"
        >
          <h5>
            <span class="main-title">{{ t(appName, 'Options') }}</span>
          </h5>
        </div>
        <Actions ref="downloadOptions">
          <ActionCheckBox v-tooltip="tooltips.pageLabels"
                          :checked="!!downloadOptions.pageLabels"
                          @update:checked="(value) => downloadOptions.pageLabels = value"
          >
            {{ t(appName, 'page labels') }}
          </ActionCheckBox>
          <ActionCheckBox v-tooltip="tooltips.useTemplate"
                          :checked="!!downloadOptions.useTemplate"
                          @update:checked="(value) => downloadOptions.useTemplate = value"
          >
            {{ t(appName, 'filename template') }}
          </ActionCheckBox>
          <ActionCheckBox v-tooltip="tooltips.offline"
                          :checked="!!downloadOptions.offline"
                          @update:checked="(value) => downloadOptions.offline = value"
          >
            {{ t(appName, 'offline') }}
          </ActionCheckBox>
        </Actions>
      </li>
      <li class="files-tab-entry flex flex-center clickable">
        <div class="files-tab-entry__avatar icon-download-white"
             @click="showBackgroundDownloads = !showBackgroundDownloads"
        />
        <div class="files-tab-entry__desc"
             @click="showBackgroundDownloads = !showBackgroundDownloads"
        >
          <h5>{{ t(appName, 'Offline Downloads') }}</h5>
        </div>
        <Actions>
          <ActionButton v-model="showBackgroundDownloads"
                        :icon="'icon-triangle-' + (showBackgroundDownloads ? 'n' : 's')"
                        @click="showBackgroundDownloads = !showBackgroundDownloads"
          />
        </Actions>
      </li>
      <li v-show="showBackgroundDownloads" class="files-tab-entry">
        <div v-if="loading" class="icon-loading-small" />
        <div v-else-if="downloads.length === 0" class="flex flex-center justify-center">
          <span class="label">
            {{ t(appName, 'No Downloads Yet') }}
          </span>
          <Actions>
            <ActionButton icon="icon-play"
                          @click="refreshAvailableDownloads"
            >
              {{ t(appName, 'refresh') }}
            </ActionButton>
          </Actions>
        </div>
        <ul v-else>
          <li v-for="{id, name} in downloads" :key="id" class="flex flex-center flex-wrap">
            <a :href="downloadUrl(id)"
               class="download external flex-grow"
               download
               @click="handleCacheFileDownload(id)"
            >
              {{ name }}
            </a>
            <Actions class="flex-no-grow flex-no-shrink">
              <ActionButton @click="handleCacheFileSave(id)">
                <template #icon>
                  <CloudUpload :size="16"
                               decorative
                               title=""
                  />
                </template>
                {{ t(appName, 'save to cloud') }}
              </ActionButton>
              <ActionButton icon="icon-download"
                            :disabled="downloading"
                            @click="handleCacheFileDownload(id)"
              >
                {{ t(appName, 'download locally') }}
              </ActionButton>
              <ActionButton icon="icon-delete"
                            :disabled="downloading"
                            @click="handleCacheFileDelete(id)"
              >
                {{ t(appName, 'delete PDF file') }}
              </ActionButton>
            </Actions>
          </li>
        </ul>
      </li>
    </ul>
  </div>
</template>
<script>

import { appName } from '../config.js'
import Vue from 'vue'
import { getRequestToken } from '@nextcloud/auth'
import Actions from '@nextcloud/vue/dist/Components/Actions'
import ActionButton from '@nextcloud/vue/dist/Components/ActionButton'
import ActionCheckBox from '@nextcloud/vue/dist/Components/ActionCheckbox'
import { /* getFilePickerBuilder, */ showError, showSuccess, TOAST_PERMANENT_TIMEOUT } from '@nextcloud/dialogs';

import CloudUpload from 'vue-material-design-icons/CloudUpload'
import axios from '@nextcloud/axios'
import * as Path from 'path'
import generateAppUrl from '../toolkit/util/generate-url.js'
import { getInitialState } from '../toolkit/services/InitialStateService.js'
import fileDownload from '../toolkit/util/file-download.js';
import FilePrefixPicker from '../components/FilePrefixPicker'

const initialState = getInitialState()

const downloadsPollingInterval = 30 * 1000

const FilePickerType = {
  Choose: 1,
  Move: 2,
  Copy: 3,
  CopyMove: 4,
}

export default {
  name: 'FilesTab',
  components: {
    FilePrefixPicker,
    Actions,
    ActionButton,
    ActionCheckBox,
    CloudUpload,
  },
  mixins: [
  ],
  data() {
    return {
      fileList: undefined,
      fileInfo: {},
      folderName: undefined,
      config: initialState,
      downloads: [],
      downloadOptions: {
        offline: undefined,
        pageLabels: undefined,
        useTemplate: true,
      },
      showCloudDestination: false,
      cloudDestinationFileInfo: {
        dirName: undefined,
        baseName: undefined,
      },
      showBackgroundDownloads: false,
      activeLoaders: -1,
      downloading: false,
      downloadsTimer: undefined,
      tooltips: {
        pageLabels: t(appName, 'Decorate each page with the original file name and the page number within that file. The default is configured in the personal preferences for the app.'),
<<<<<<< HEAD
        offline: t(appName, 'When converting many or large files to PDF you will encounter timeouts because the request just lasts too long and the web server bails out. If this happens you can schedule offline generation of the PDF. This will not make things faster for you, but the execution time is not constrained by the web server limits. You will be notified when it is ready. If you chose to store the PDF in the cloud filesystem, then it will just show up there. If you chose to download to you local computer then the download will show up here (and in the notification). The download links have a configurable expiration time.'),
=======
        offline: t(appName, 'When converting many or large files to PDF you will encounter timeouts because the request just lasts too long and the web server bails out. If this happens you can schedule offline generation of the PDF. This will not make things faster for you, but the execution time is not constrained by the web server limits. You will be notified when it is ready. If you chose to store the PDF in the cloud file system, then it will just show up there. If you chose to download to you local computer then the download will show up here (and in the notification). The download links have a configurable expiration time.'),
>>>>>>> 97103735
        useTemplate: t(appName, 'Auto-generate the download filename from the given template. The default template can be configured in the personal settings for this app.'),
      },
      personalSettings: {},
    };
  },
  created() {
    // this.getData()
  },
  mounted() {
    // this.getData()
  },
  computed: {
    loading() {
      return this.activeLoaders !== 0
    },

    /**
     * @return {string} The folder name to use for downloads. If
     * this.sourcePath refers to an archive file then this
     * this.folderPath contains the source filename without archive
     * extensions (multi extensions like .tar.EXT are also stripped).
     */
    folderPath() {
      return this.fileInfo.path + '/' + this.folderName
    },
    /**
     * @return {string} The full path to the source file-system object
     * (folder or archive file).
     */
    sourcePath() {
      return this.fileInfo.path + '/' + this.fileInfo.name
    },
    cloudDestinationBaseName: {
      get() {
        return this.cloudDestinationFileInfo.baseName
      },
      set(value) {
        Vue.set(this.cloudDestinationFileInfo, 'baseName', value)
        return value
      }
    },
    cloudDestinationDirName: {
      get() {
        return this.cloudDestinationFileInfo.dirName
      },
      set(value) {
        Vue.set(this.cloudDestinationFileInfo, 'dirName', value)
        return value
      }
    },
    cloudDestinationPathName() {
      return this.cloudDestinationDirName + (this.cloudDestinationBaseName ? '/' + this.cloudDestinationBaseName : '')
    },
  },
  watch: {
    showCloudDestination(newValue, oldValue) {
      if (newValue) {
        this.$refs.downloadActions.closeMenu()
      }
    },
  },
  beforeDestroy() {
    if (this.downloadsTimer) {
      clearInterval(this.downloadsTimer)
      this.downloadsTimer = undefined
    }
  },
  methods: {
    info() {
      console.info.apply(null, arguments)
    },
     /**
     * Update current fileInfo and fetch new data
     * @param {Object} fileInfo the current file FileInfo
     */
    async update(fileInfo) {
      this.activeLoaders = 1;

      this.fileInfo = fileInfo

      this.fileList = OCA.Files.App.currentFileList
      this.fileList.$el.off('updated').on('updated', function(event) {
        console.info('FILE LIST UPDATED, ARGS', arguments)
      })

      this.cloudDestinationDirName = this.config.pdfCloudFolderPath || fileInfo.path
      if (this.fileInfo.type === 'dir') {
        this.folderName = fileInfo.name
      } else {
        // archive file, split the relevant extensions
        const pathInfo = Path.parse(fileInfo.name)
        this.folderName = Path.basename(pathInfo.name, '.tar')
      }
      this.downloadOptions.pageLabels = this.config.pageLabels
      this.downloadOptions.offline = this.config.useBackgroundJobsDefault

      this.fetchPdfFileNameFromTemplate(this.folderPath)
          .then((value) => {
            this.cloudDestinationBaseName = value
          })

      this.refreshAvailableDownloads()

      --this.activeLoaders
    },
    /**
     * Fetch some needed data ...
     */
    async getData() {
      // await this.fetchSettings('personal', this.personalSettings)
      // Vue.set(this.downloadOptions, 'pageLabels', this.personalSettings.pageLabels)
      // this.downloadOptions.pageLabels = this.personalSettings.pageLabels
      // this.loading = false
    },
    toggleOptionsMenu() {
      if (this.$refs.downloadOptions.opened) {
        this.$refs.downloadOptions.closeMenu()
      } else {
        this.$refs.downloadOptions.openMenu()
      }
    },
    toggleDownloadMenu() {
      if (this.$refs.downloadActions.opened) {
        this.$refs.downloadActions.closeMenu()
      } else if (this.showCloudDestination) {
        this.showCloudDestination = false;
      } else {
        this.$refs.downloadActions.openMenu()
      }
    },
    async fetchPdfFileNameFromTemplate(folderPath) {
      ++this.activeLoaders
      try {
        const response = await axios.get(generateAppUrl(
          'sample/pdf-filename/{template}/{path}', {
            template: encodeURIComponent(this.config.pdfFileNameTemplate),
            path: encodeURIComponent(folderPath),
        }));
        --this.activeLoaders
        return response.data.pdfFileName
      } catch (e) {
        let message = t(appName, 'reason unknown')
        if (e.response && e.response.data) {
          const responseData = e.response.data;
          if (Array.isArray(responseData.messages)) {
            message = responseData.messages.join(' ');
          }
        }
        showError(t(appName, 'Unable to obtain the pdf-file template example: {message}', {
          message,
        }), {
          timeout: TOAST_PERMANENT_TIMEOUT,
        })
        --this.activeLoaders
        return undefined
      }
    },
    async refreshAvailableDownloads() {
      const downloads = await this.fetchAvailableDownloads()
      this.downloads = downloads
      this.showBackgroundDownloads = downloads.length > 0
    },
    async fetchAvailableDownloads(silent) {
      if (silent !== true) {
        ++this.activeLoaders
      }
      try {
        const response = await axios.get(generateAppUrl(
          'list/{sourcePath}', {
            sourcePath: encodeURIComponent(this.sourcePath),
        }))
        console.info('DOWNLOADS RESPONSE', response)
        if (silent !== true) {
          --this.activeLoaders
        }
        return response.data
      } catch (e) {
        let message = t(appName, 'reason unknown')
        if (e.response && e.response.data) {
          const responseData = e.response.data;
          if (Array.isArray(responseData.messages)) {
            message = responseData.messages.join(' ');
          }
        }
        showError(t(appName, 'Unable to obtain the list of available downloads: {message}', {
          message,
        }), {
          timeout: TOAST_PERMANENT_TIMEOUT,
        })
        if (silent !== true) {
          --this.activeLoaders
        }
        return []
      }
    },
    downloadUrl(cacheId) {
      return generateAppUrl('download/{sourcePath}/{cacheId}', {
        sourcePath: encodeURIComponent(this.sourcePath),
        cacheId,
        requesttoken: getRequestToken()
      })
    },

    async handleCacheFileSave(cacheId) {
      // This cannot work with CopyMove as the promise returned is
      // resolved with only the path-name, the information about the
      // chosen mode of operation is not available.
      //
      // const picker = getFilePickerBuilder(t(appName, 'Choose a destination'))
      //   .startAt(this.cloudDestinationDirName)
      //   .setMultiSelect(false)
      //   .setModal(true)
      //   .setType(FilePicker.CopyMove)
      //   .setMimeTypeFilter(['httpd/unix-directory'])
      //   .allowDirectories()
      //   .build()
      // let dir = await picker.pick()

      // so let's try something which could be a bugfix for @nextcloud/dialogs
      let { dir, mode } = await new Promise((res, rej) => {
        OC.dialogs.filepicker(
          t(appName, 'Choose a destination'), // title
          (dir, mode) => res({ dir, mode }), // callback _WITH_ mode
          false, // multiselect
          ['httpd/unix-directory'], // mime-types
          true, // modal
          FilePickerType.CopyMove, // FilePickerType is not exported
          this.cloudDestinationDirName, // initial location
          {
            allowDirectoryChooser: true,
          }
        )
      })
      console.info('PATH AND MODE', dir, mode)
      dir = dir || '/'
      if (dir.startsWith('//')) { // new in Nextcloud 25?
        dir = dir.slice(1)
      }
      await this.handleSaveToCloud(cacheId, dir, mode === FilePickerType.Move)
      if (mode === FilePickerType.Move) {
        const cacheIndex = this.downloads.findIndex((fileInfo) => fileInfo.id === cacheId);
        if (cacheIndex >= 0) {
          this.downloads.splice(cacheIndex, 1)
        } else {
          console.info('DELETED DOWNLOAD ' + cacheId + ' HAS VANISHED FROM DATA?', this.downloads)
          this.fetchAvailableDownloads().then((downloads) => { this.downloads = downloads })
        }
      }
    },
    async handleCacheFileDownload(cacheId) {
      this.downloading = true
      this.fileList.showFileBusyState(this.fileInfo.name, true)
      fileDownload(this.downloadUrl(cacheId), false, {
        always: () => {
          this.downloading = false
          this.fileList.showFileBusyState(this.fileInfo.name, false)
        }
      })
    },
    async handleCacheFileDelete(cacheId) {
      this.downloading = true
      try {
        const response = await axios.post(generateAppUrl(
          'clean/{sourcePath}/{cacheId}', {
            sourcePath: encodeURIComponent(this.sourcePath),
            cacheId,
        }))
        const responseData = response.data
        if (Array.isArray(responseData.messages)) {
          for (const message of responseData.messages) {
            showSuccess(message)
          }
        }
        const cacheIndex = this.downloads.findIndex((fileInfo) => fileInfo.id === cacheId);
        if (cacheIndex >= 0) {
          this.downloads.splice(cacheIndex, 1)
        } else {
          console.info('DELETED DOWNLOAD ' + cacheId + ' HAS VANISHED?', this.downloads)
          this.fetchAvailableDownloads().then((downloads) => { this.downloads = downloads })
        }
      } catch (e) {
        let message = t(appName, 'reason unknown')
        if (e.response && e.response.data) {
          const responseData = e.response.data;
          if (Array.isArray(responseData.messages)) {
            message = responseData.messages.join(' ');
          }
        }
        showError(t(appName, 'Unable to delete the cached PDF file: {message}', {
          message,
        }), {
          timeout: TOAST_PERMANENT_TIMEOUT,
        })
        this.fetchAvailableDownloads().then((downloads) => { this.downloads = downloads })
      }
      this.downloading = false
    },
    downloadsPoller(downloadFileIds) {
      this.fetchAvailableDownloads(true).then((downloads) => {
        let loadingFinished = downloads.length !== downloadFileIds.length
        if (!loadingFinished) {
          const fileIds = downloads.map(fileInfo => fileInfo.id).sort()
          for (const i = 0; i < fileIds.length; ++i) {
            if (fileIds[i] !== downloadFileIds[i]) {
              loadingFinished = true
              break
            }
          }
        }
        if (!loadingFinished) {
          this.downloadsTimer = setTimeout(() => this.downloadsPoller(downloadFileIds), downloadsPollingInterval)
        } else {
          this.downloadsTimer = undefined
          this.downloads = downloads
          this.showBackgroundDownloads = downloads.length > 0
        }
      })
    },
    async handleDownload() {
      this.$refs.downloadActions.closeMenu()
      const urlParameters = {
        sourcePath: encodeURIComponent(this.sourcePath),
        destinationPath: encodeURIComponent(this.cloudDestinationBaseName),
      }
      const queryParameters = {
        pageLabels: this.downloadOptions.pageLabels,
        useTemplate: this.downloadOptions.useTemplate,
      }
      this.downloading = true
      this.fileList.showFileBusyState(this.fileInfo.name, true)
      if (this.downloadOptions.offline) {
        try {
          const response = await axios.post(
            generateAppUrl('schedule/download/{sourcePath}/{destinationPath}', urlParameters),
            queryParameters
          )
          showSuccess(t(appName, 'Background PDF generation for {sourceFile} has been scheduled.', {
            sourceFile: this.sourcePath,
          }))
          const downloadFileIds = this.downloads.map(fileInfo => fileInfo.id).sort()
          if (this.downloadsTimer) {
            clearInterval(this.downloadsTimer)
          }
          this.downloadsTimer = setTimeout(() => this.downloadsPoller(downloadFileIds), downloadsPollingInterval)
        } catch (e) {
          let message = t(appName, 'reason unknown')
          if (e.response && e.response.data) {
            const responseData = e.response.data;
            if (Array.isArray(responseData.messages)) {
              message = responseData.messages.join(' ');
            }
          }
          showError(t(appName, 'Unable to schedule background PDF generation for {sourceFile}: {message}', {
            sourceFile: this.sourcePath,
            message,
          }), {
            timeout: TOAST_PERMANENT_TIMEOUT,
          })
        }
        this.downloading = false
        this.fileList.showFileBusyState(this.fileInfo.name, false)
      } else {
        const url = generateAppUrl('download/{sourcePath}', { ...urlParameters, ...queryParameters });
        fileDownload(url, false, {
          always: () => {
            this.downloading = false
            this.fileList.showFileBusyState(this.fileInfo.name, false)
          }
        })
      }
    },
    async handleSaveToCloud(cacheFileId, destinationFolder, move) {
      this.fileList.showFileBusyState(this.fileInfo.name, true)
      let urlTemplate = cacheFileId === undefined && this.downloadOptions.offline
        ? 'schedule/filesystem/{sourcePath}/{destinationPath}'
        : 'save/{sourcePath}/{destinationPath}'
      if (cacheFileId) {
        urlTemplate += '/{cacheFileId}'
      }
      const sourcePath = encodeURIComponent(this.sourcePath)
      const destinationPath = encodeURIComponent(destinationFolder || this.cloudDestinationPathName)
      const requestParameters = {
        sourcePath,
        destinationPath,
      }
      try {
        const response = await axios.post(generateAppUrl(
          urlTemplate, {
            sourcePath,
            destinationPath,
            cacheFileId,
        }), {
          pageLabels: this.downloadOptions.pageLabels,
          useTemplate: this.downloadOptions.useTemplate,
          move,
        })
        showSuccess(t(appName, 'PDF saved as {path}.', { path: response.data.pdfFilePath }))
      } catch (e) {
        let message = t(appName, 'reason unknown')
        if (e.response && e.response.data) {
          const responseData = e.response.data;
          if (Array.isArray(responseData.messages)) {
            message = responseData.messages.join(' ');
          }
        }
        showError(t(appName, 'Unable to save the PDF generated from {sourceFile} to the cloud: {message}', {
          sourceFile: this.sourcePath,
          message,
        }), {
          timeout: TOAST_PERMANENT_TIMEOUT,
        })
      }
      this.fileList.showFileBusyState(this.fileInfo.name, false)
    },
  },
}
</script>
<style lang="scss" scoped>
.files-tab {
  .flex {
    display:flex;
    &.flex-center {
      align-items:center;
    }
    &.flex-wrap {
      flex-wrap:wrap;
    }
    &.justify-center {
      justify-content: center;
    }
    &.flex-wrap {
      flex-wrap:wrap;
    }
    .flex-grow {
      flex-grow:1;
    }
    .flex-no-grow {
      flex-grow:0;
    }
    .flex-no-shrink {
      flex-shrink:0;
    }
  }
  a.icon {
    background-position: left;
    padding-left:20px;
  }
  .files-tab-entry {
    min-height:44px;
    &.clickable {
      &, & * {
        cursor:pointer;
      }
    }
    .files-tab-entry__avatar {
      width: 32px;
      height: 32px;
      line-height: 32px;
      font-size: 18px;
      background-color: var(--color-text-maxcontrast);
      border-radius: 50%;
      flex-shrink: 0;
    }
    .files-tab-entry__desc {
      flex: 1 1;
      padding: 8px;
      line-height: 1.2em;
      min-width:0;
      h5 {
        white-space: nowrap;
        text-overflow: ellipsis;
        overflow: hidden;
        max-width: inherit;
      }
    }
    &.directory-chooser {
      .dirname {
        font-weight:bold;
        font-family:monospace;
        .button {
          display:block;
        }
      }
      .label {
        padding-right:0.5ex;
      }
    }
  }
}
</style><|MERGE_RESOLUTION|>--- conflicted
+++ resolved
@@ -224,11 +224,7 @@
       downloadsTimer: undefined,
       tooltips: {
         pageLabels: t(appName, 'Decorate each page with the original file name and the page number within that file. The default is configured in the personal preferences for the app.'),
-<<<<<<< HEAD
-        offline: t(appName, 'When converting many or large files to PDF you will encounter timeouts because the request just lasts too long and the web server bails out. If this happens you can schedule offline generation of the PDF. This will not make things faster for you, but the execution time is not constrained by the web server limits. You will be notified when it is ready. If you chose to store the PDF in the cloud filesystem, then it will just show up there. If you chose to download to you local computer then the download will show up here (and in the notification). The download links have a configurable expiration time.'),
-=======
         offline: t(appName, 'When converting many or large files to PDF you will encounter timeouts because the request just lasts too long and the web server bails out. If this happens you can schedule offline generation of the PDF. This will not make things faster for you, but the execution time is not constrained by the web server limits. You will be notified when it is ready. If you chose to store the PDF in the cloud file system, then it will just show up there. If you chose to download to you local computer then the download will show up here (and in the notification). The download links have a configurable expiration time.'),
->>>>>>> 97103735
         useTemplate: t(appName, 'Auto-generate the download filename from the given template. The default template can be configured in the personal settings for this app.'),
       },
       personalSettings: {},
