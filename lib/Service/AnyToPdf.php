--- conflicted
+++ resolved
@@ -58,12 +58,6 @@
     'application/pdf' => [ self::PASS_THROUGH ],
   ];
 
-  const DEFAULT_BLACKLIST = [
-    'application/x-gzip',
-    'application/zip',
-
-  ];
-
   /**
    * @var int
    * Unoconv sometimes failes for no good reason and succeeds on the second try ...
@@ -296,11 +290,7 @@
         $process->run();
         $retry = false;
       } catch (ProcessExceptions\ProcessTimedOutException $timedOutException) {
-<<<<<<< HEAD
         $this->logException($timedOutException, 'Unrecoverable exception');
-=======
-        $this->logException($timedOutException);
->>>>>>> cffcd772
         $retry = false;
       } catch (\Throwable $t) {
         $this->logException($t, 'Retry after exception, trial number ' . ($count + 1));
