<?xml version="1.0"?>
<info xmlns:xsi= "http://www.w3.org/2001/XMLSchema-instance"
      xsi:noNamespaceSchemaLocation="https://apps.nextcloud.com/schema/apps/info.xsd">
  <id>pdf_downloader</id>
  <name>PDF Downloader</name>
  <summary>Recursive PDF Downloader</summary>
  <description><![CDATA[Recursively convert entire directory trees to PDF and provide the resulting document as download]]></description>
  <version>1.2.1</version>
  <licence>agpl</licence>
  <author mail="himself@claus-justus-heine.de">Claus-Justus Heine</author>
  <namespace>PdfDownloader</namespace>
  <category>office</category>
  <bugs>https://github.com/rotdrop/nextcloud-app-pdf-downloader.git</bugs>
  <dependencies>
    <nextcloud min-version="28" max-version="28"/>
<<<<<<< HEAD
    <php min-version="8.2" max-version="8.3" />
=======
    <php min-version="8.1" max-version="8.3" />
>>>>>>> 37d94f69
  </dependencies>
  <settings>
    <admin>OCA\PdfDownloader\Settings\Admin</admin>
    <admin-section>OCA\PdfDownloader\Settings\AdminSection</admin-section>
    <personal>OCA\PdfDownloader\Settings\Personal</personal>
    <personal-section>OCA\PdfDownloader\Settings\PersonalSection</personal-section>
  </settings>
  <repair-steps>
    <install>
      <step>OCA\PdfDownloader\Migration\CheckDependencies</step>
    </install>
  </repair-steps>
  <screenshot>https://github.com/rotdrop/nextcloud-app-pdf-downloader/raw/main/contrib/screenshots/convert-directory.png</screenshot>
  <screenshot>https://github.com/rotdrop/nextcloud-app-pdf-downloader/raw/main/contrib/screenshots/convert-archive.png</screenshot>
  <screenshot>https://github.com/rotdrop/nextcloud-app-pdf-downloader/raw/main/contrib/screenshots/details-view.png</screenshot>
  <screenshot>https://github.com/rotdrop/nextcloud-app-pdf-downloader/raw/main/contrib/screenshots/admin-settings.png</screenshot>
  <screenshot>https://github.com/rotdrop/nextcloud-app-pdf-downloader/raw/main/contrib/screenshots/personal-settings.png</screenshot>
</info><|MERGE_RESOLUTION|>--- conflicted
+++ resolved
@@ -13,11 +13,7 @@
   <bugs>https://github.com/rotdrop/nextcloud-app-pdf-downloader.git</bugs>
   <dependencies>
     <nextcloud min-version="28" max-version="28"/>
-<<<<<<< HEAD
-    <php min-version="8.2" max-version="8.3" />
-=======
     <php min-version="8.1" max-version="8.3" />
->>>>>>> 37d94f69
   </dependencies>
   <settings>
     <admin>OCA\PdfDownloader\Settings\Admin</admin>
